--- conflicted
+++ resolved
@@ -137,14 +137,7 @@
 
 export interface ArkProvider {
     getInfo(): Promise<ArkInfo>;
-<<<<<<< HEAD
-    submitVirtualTx(psbtBase64: string): Promise<string>;
-=======
-    getRound(txid: string): Promise<Round>;
-    getVirtualCoins(address: string): Promise<{
-        spendableVtxos: VirtualCoin[];
-        spentVtxos: VirtualCoin[];
-    }>;
+    getRound(txid: string): Promise<Round>; // TODO remove
     submitOffchainTx(
         signedVirtualTx: string,
         checkpoints: string[]
@@ -154,7 +147,6 @@
         txid: string;
     }>;
     finalizeOffchainTx(txid: string, finalCheckpoints: string[]): Promise<void>;
->>>>>>> 19ebf31e
     subscribeToEvents(callback: (event: ArkEvent) => void): Promise<() => void>;
     registerIntent(intent: Intent): Promise<string>;
     deleteIntent(intent: Intent): Promise<void>;
@@ -196,27 +188,6 @@
         };
     }
 
-<<<<<<< HEAD
-    async submitVirtualTx(psbtBase64: string): Promise<string> {
-        const url = `${this.serverUrl}/v1/redeem-tx`;
-=======
-    async getVirtualCoins(address: string): Promise<{
-        spendableVtxos: VirtualCoin[];
-        spentVtxos: VirtualCoin[];
-    }> {
-        const url = `${this.serverUrl}/v1/vtxos/${address}`;
-        const response = await fetch(url);
-        if (!response.ok) {
-            throw new Error(`Failed to fetch VTXOs: ${response.statusText}`);
-        }
-        const data = await response.json();
-
-        return {
-            spendableVtxos: [...(data.spendableVtxos || [])].map(convertVtxo),
-            spentVtxos: [...(data.spentVtxos || [])].map(convertVtxo),
-        };
-    }
-
     async getRound(txid: string): Promise<Round> {
         const url = `${this.serverUrl}/v1/round/${txid}`;
         const response = await fetch(url);
@@ -246,7 +217,6 @@
         txid: string;
     }> {
         const url = `${this.serverUrl}/v1/offchain-tx/submit`;
->>>>>>> 19ebf31e
         const response = await fetch(url, {
             method: "POST",
             headers: {
@@ -583,6 +553,31 @@
         }
     }
 
+    private toTxTree(t: ProtoTypes.Tree): TxTree {
+        // collect the parent txids to determine later if a node is a leaf
+        const parentTxids = new Set<string>();
+        t.levels.forEach((level) =>
+            level.nodes.forEach((node) => {
+                if (node.parentTxid) {
+                    parentTxids.add(node.parentTxid);
+                }
+            })
+        );
+
+        return new TxTree(
+            t.levels.map((row, level) =>
+                row.nodes.map((node, levelIndex) => ({
+                    txid: node.txid,
+                    tx: node.tx,
+                    parentTxid: node.parentTxid,
+                    leaf: !parentTxids.has(node.txid),
+                    level,
+                    levelIndex,
+                }))
+            )
+        );
+    }
+
     private toConnectorsIndex(
         connectorsIndex: ProtoTypes.RoundFinalizationEvent["connectorsIndex"]
     ): Map<string, Outpoint> {
@@ -911,4 +906,22 @@
         connectors: Tree;
         stage: string; // RoundStage as string
     }
+}
+
+function convertVtxo(vtxo: any): VirtualCoin {
+    return {
+        txid: vtxo.outpoint.txid,
+        vout: vtxo.outpoint.vout,
+        value: Number(vtxo.amount),
+        status: {
+            confirmed: !!vtxo.roundTxid,
+        },
+        virtualStatus: {
+            state: vtxo.isPending ? "pending" : "settled",
+            batchTxID: vtxo.roundTxid,
+            batchExpiry: vtxo.expireAt ? Number(vtxo.expireAt) : undefined,
+        },
+        spentBy: vtxo.spentBy,
+        createdAt: new Date(vtxo.createdAt * 1000),
+    };
 }