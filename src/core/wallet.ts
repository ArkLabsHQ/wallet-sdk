import { base64, hex } from "@scure/base";
import * as btc from "@scure/btc-signer";
import { TAP_LEAF_VERSION, tapLeafHash } from "@scure/btc-signer/payment";
<<<<<<< HEAD
import { secp256k1 } from "@noble/curves/secp256k1";
=======
import { TransactionOutput } from "@scure/btc-signer/psbt";
>>>>>>> ef01559b

import { vtxosToTxs } from "../utils/transactionHistory";
import { BIP21 } from "../utils/bip21";
import { ArkAddress } from "../core/address";
import { checkSequenceVerifyScript, VtxoTapscript } from "../core/tapscript";
import { selectCoins, selectVirtualCoins } from "../utils/coinselect";
import { getNetwork, Network, NetworkName } from "./networks";
import {
    ESPLORA_URL,
    EsploraProvider,
    OnchainProvider,
} from "../providers/onchain";
import {
    ArkInfo,
    FinalizationEvent,
    SettlementEvent,
    SettlementEventType,
    SigningNoncesGeneratedEvent,
    SigningStartEvent,
    ArkProvider,
    Output,
    VtxoInput,
    RestArkProvider,
} from "../providers/ark";
import { SignerSession } from "./signingSession";
import { buildForfeitTx } from "./forfeit";
import { TxWeightEstimator } from "../utils/txSizeEstimator";
import { validateConnectorsTree, validateVtxoTree } from "./tree/validation";
import { Identity } from "./identity";

export interface WalletConfig {
    network: NetworkName;
    identity: Identity;
    esploraUrl?: string;
    arkServerUrl?: string;
    arkServerPubKey?: string;
}

export interface WalletBalance {
    onchain: {
        confirmed: number;
        unconfirmed: number;
        total: number;
    };
    offchain: {
        swept: number;
        settled: number;
        pending: number;
        total: number;
    };
    total: number;
}

export interface SendBitcoinParams {
    address: string;
    amount: number;
    feeRate?: number;
    memo?: string;
}

export interface Recipient {
    address: string;
    amount: number;
}

// SpendableVtxo embed the forfeit script to use as spending path for the boarding utxo or vtxo
export type SpendableVtxo = VtxoInput & {
    forfeitScript: string;
};

export interface SettleParams {
    inputs: (string | SpendableVtxo)[];
    outputs: Output[];
}

// VtxoTaprootAddress embed the tapscripts composing the address
// it admits the internal key is the unspendable x-only public key
export interface VtxoTaprootAddress {
    address: string;
    scripts: {
        exit: string[];
        forfeit: string[];
    };
}

export interface AddressInfo {
    onchain: string;
    offchain?: VtxoTaprootAddress;
    boarding?: VtxoTaprootAddress;
    bip21: string;
}

export interface TapscriptInfo {
    offchain?: string[];
    boarding?: string[];
}

export interface Status {
    confirmed: boolean;
    block_height?: number;
    block_hash?: string;
    block_time?: number;
}

export interface VirtualStatus {
    state: "pending" | "settled" | "swept" | "spent";
    batchTxID?: string;
    batchExpiry?: number;
}

export interface Outpoint {
    txid: string;
    vout: number;
}

export interface Coin extends Outpoint {
    value: number;
    status: Status;
}

export interface VirtualCoin extends Coin {
    virtualStatus: VirtualStatus;
    spentBy?: string;
    createdAt: Date;
}

export enum TxType {
    TxSent = "SENT",
    TxReceived = "RECEIVED",
}

export interface TxKey {
    boardingTxid: string;
    roundTxid: string;
    redeemTxid: string;
}

export interface ArkTransaction {
    key: TxKey;
    type: TxType;
    amount: number;
    settled: boolean;
    createdAt: number;
}

export interface IWallet {
    // Address and balance management
    getAddress(): Promise<AddressInfo>;
    getBalance(): Promise<WalletBalance>;
    getCoins(): Promise<Coin[]>;
    getVtxos(): Promise<(SpendableVtxo & VirtualCoin)[]>;
    getBoardingUtxos(): Promise<(SpendableVtxo & Coin)[]>;

    // Transaction operations
    sendBitcoin(params: SendBitcoinParams, zeroFee?: boolean): Promise<string>;
    settle(
        params?: SettleParams,
        eventCallback?: (event: SettlementEvent) => void
    ): Promise<string>;
}

// Wallet does not store any data and rely on the Ark and onchain providers to fetch utxos and vtxos
export class Wallet implements IWallet {
    // TODO get dust from ark server?
    static DUST_AMOUNT = BigInt(546); // Bitcoin dust limit in satoshis = 546
    static FEE_RATE = 1; // sats/vbyte

    private constructor(
        private identity: Identity,
        private network: Network,
        private onchainProvider: OnchainProvider,
        private onchainP2TR: ReturnType<typeof btc.p2tr>,
        private arkProvider?: ArkProvider,
        private offchainAddress?: VtxoTaprootAddress,
        private boardingAddress?: VtxoTaprootAddress,
        private offchainTapscript?: VtxoTapscript
    ) {}

    static async create(config: WalletConfig): Promise<Wallet> {
        const network = getNetwork(config.network as NetworkName);
        const onchainProvider = new EsploraProvider(
            config.esploraUrl || ESPLORA_URL[config.network as NetworkName]
        );

        // Derive onchain address
        const pubkey = config.identity.xOnlyPublicKey();
        if (!pubkey) {
            throw new Error("Invalid configured public key");
        }

        let arkProvider: ArkProvider | undefined;
        if (config.arkServerUrl) {
            arkProvider = new RestArkProvider(config.arkServerUrl);
        }

        // Save onchain Taproot address key-path only
        const onchainP2TR = btc.p2tr(pubkey, undefined, network);

        if (arkProvider) {
            let serverPubKeyHex = config.arkServerPubKey;
            if (!serverPubKeyHex) {
                const info = await arkProvider.getInfo();
                serverPubKeyHex = info.pubkey;
            }
            // Generate tapscripts for offchain and boarding address
            const serverPubKey = hex.decode(serverPubKeyHex).slice(1);
            const bareVtxoTapscript = VtxoTapscript.createBareVtxo(
                pubkey,
                serverPubKey,
                network
            );
            const boardingTapscript = VtxoTapscript.createBoarding(
                pubkey,
                serverPubKey,
                network
            );
            // Save offchain and boarding address
            const offchainAddress = {
                address: new ArkAddress(
                    serverPubKey,
                    bareVtxoTapscript.toP2TR().tweakedPubkey,
                    network
                ).encode(),
                scripts: {
                    exit: [hex.encode(bareVtxoTapscript.getExitScript())],
                    forfeit: [hex.encode(bareVtxoTapscript.getForfeitScript())],
                },
            };
            const boardingAddress = {
                address: boardingTapscript.toP2TR().address!,
                scripts: {
                    exit: [hex.encode(boardingTapscript.getExitScript())],
                    forfeit: [hex.encode(boardingTapscript.getForfeitScript())],
                },
            };
            // Save tapscripts
            const offchainTapscript = bareVtxoTapscript;

            return new Wallet(
                config.identity,
                network,
                onchainProvider,
                onchainP2TR,
                arkProvider,
                offchainAddress,
                boardingAddress,
                offchainTapscript
            );
        }

        return new Wallet(
            config.identity,
            network,
            onchainProvider,
            onchainP2TR
        );
    }

    get onchainAddress(): string {
        return this.onchainP2TR.address || "";
    }

    getAddress(): Promise<AddressInfo> {
        const addressInfo: AddressInfo = {
            onchain: this.onchainAddress,
            bip21: BIP21.create({
                address: this.onchainAddress,
            }),
        };

        // Only include Ark-related fields if Ark provider is configured and address is available
        if (this.arkProvider && this.offchainAddress) {
            addressInfo.offchain = this.offchainAddress;
            addressInfo.bip21 = BIP21.create({
                address: this.onchainP2TR.address,
                ark: this.offchainAddress.address,
            });
            addressInfo.boarding = this.boardingAddress;
        }

        return Promise.resolve(addressInfo);
    }

    async getBalance(): Promise<WalletBalance> {
        // Get onchain coins
        const coins = await this.getCoins();
        const onchainConfirmed = coins
            .filter((coin) => coin.status.confirmed)
            .reduce((sum, coin) => sum + coin.value, 0);
        const onchainUnconfirmed = coins
            .filter((coin) => !coin.status.confirmed)
            .reduce((sum, coin) => sum + coin.value, 0);
        const onchainTotal = onchainConfirmed + onchainUnconfirmed;

        // Get offchain coins if Ark provider is configured
        let offchainSettled = 0;
        let offchainPending = 0;
        let offchainSwept = 0;
        if (this.arkProvider) {
            const vtxos = await this.getVirtualCoins();
            offchainSettled = vtxos
                .filter((coin) => coin.virtualStatus.state === "settled")
                .reduce((sum, coin) => sum + coin.value, 0);
            offchainPending = vtxos
                .filter((coin) => coin.virtualStatus.state === "pending")
                .reduce((sum, coin) => sum + coin.value, 0);
            offchainSwept = vtxos
                .filter((coin) => coin.virtualStatus.state === "swept")
                .reduce((sum, coin) => sum + coin.value, 0);
        }
        const offchainTotal = offchainSettled + offchainPending;

        return {
            onchain: {
                confirmed: onchainConfirmed,
                unconfirmed: onchainUnconfirmed,
                total: onchainTotal,
            },
            offchain: {
                swept: offchainSwept,
                settled: offchainSettled,
                pending: offchainPending,
                total: offchainTotal,
            },
            total: onchainTotal + offchainTotal,
        };
    }

    async getCoins(): Promise<Coin[]> {
        // TODO: add caching logic to lower the number of requests to provider
        const address = await this.getAddress();
        return this.onchainProvider.getCoins(address.onchain);
    }

    async getVtxos(): Promise<(SpendableVtxo & VirtualCoin)[]> {
        if (!this.arkProvider) {
            return [];
        }

        // TODO: add caching logic to lower the number of requests to provider
        const address = await this.getAddress();
        if (!address.offchain) {
            return [];
        }

        const { spendableVtxos } = await this.arkProvider.getVirtualCoins(
            address.offchain.address
        );
        return spendableVtxos.map((vtxo) => ({
            ...vtxo,
            outpoint: {
                txid: vtxo.txid,
                vout: vtxo.vout,
            },
            forfeitScript: address.offchain!.scripts.forfeit[0],
            tapscripts: [
                ...address.offchain!.scripts.forfeit,
                ...address.offchain!.scripts.exit,
            ],
        }));
    }

    private async getVirtualCoins(): Promise<VirtualCoin[]> {
        if (!this.arkProvider) {
            return [];
        }

        const address = await this.getAddress();
        if (!address.offchain) {
            return [];
        }

        return this.arkProvider
            .getVirtualCoins(address.offchain.address)
            .then(({ spendableVtxos }) => spendableVtxos);
    }

    async getTransactionHistory(): Promise<ArkTransaction[]> {
        if (!this.arkProvider) {
            return [];
        }

        const { spendableVtxos, spentVtxos } =
            await this.arkProvider.getVirtualCoins(
                this.offchainAddress!.address
            );
        const { boardingTxs, roundsToIgnore } = await this.getBoardingTxs();

        // convert VTXOs to offchain transactions
        const offchainTxs = vtxosToTxs(
            spendableVtxos,
            spentVtxos,
            roundsToIgnore
        );

        const txs = [...boardingTxs, ...offchainTxs];

        // sort transactions by creation time in descending order (newest first)
        txs.sort(
            // place createdAt = 0 (unconfirmed txs) first, then descending
            (a, b) => {
                if (a.createdAt === 0) return -1;
                if (b.createdAt === 0) return 1;
                return b.createdAt - a.createdAt;
            }
        );

        return txs;
    }

    private async getBoardingTxs(): Promise<{
        boardingTxs: ArkTransaction[];
        roundsToIgnore: Set<string>;
    }> {
        if (!this.boardingAddress || !this.boardingTapscript) {
            return { boardingTxs: [], roundsToIgnore: new Set() };
        }

        const txs = await this.onchainProvider.getTransactions(
            this.boardingAddress.address
        );
        const utxos: VirtualCoin[] = [];
        const roundsToIgnore = new Set<string>();

        for (const tx of txs) {
            for (let i = 0; i < tx.vout.length; i++) {
                const vout = tx.vout[i];
                if (
                    vout.scriptpubkey_address === this.boardingAddress.address
                ) {
                    const spentStatuses =
                        await this.onchainProvider.getTxOutspends(tx.txid);
                    const spentStatus = spentStatuses[i];

                    if (spentStatus?.spent) {
                        roundsToIgnore.add(spentStatus.txid);
                    }

                    utxos.push({
                        txid: tx.txid,
                        vout: i,
                        value: Number(vout.value),
                        status: {
                            confirmed: tx.status.confirmed,
                            block_time: tx.status.block_time,
                        },
                        virtualStatus: {
                            state: spentStatus?.spent ? "swept" : "pending",
                            batchTxID: spentStatus?.spent
                                ? spentStatus.txid
                                : undefined,
                        },
                        createdAt: tx.status.confirmed
                            ? new Date(tx.status.block_time * 1000)
                            : new Date(0),
                    });
                }
            }
        }

        const unconfirmedTxs: ArkTransaction[] = [];
        const confirmedTxs: ArkTransaction[] = [];

        for (const utxo of utxos) {
            const tx: ArkTransaction = {
                key: {
                    boardingTxid: utxo.txid,
                    roundTxid: "",
                    redeemTxid: "",
                },
                amount: utxo.value,
                type: TxType.TxReceived,
                settled: utxo.virtualStatus.state === "swept",
                createdAt: utxo.status.block_time
                    ? new Date(utxo.status.block_time * 1000).getTime()
                    : 0,
            };

            if (!utxo.status.block_time) {
                unconfirmedTxs.push(tx);
            } else {
                confirmedTxs.push(tx);
            }
        }

        return {
            boardingTxs: [...unconfirmedTxs, ...confirmedTxs],
            roundsToIgnore,
        };
    }

    async getBoardingUtxos(): Promise<(SpendableVtxo & Coin)[]> {
        if (!this.boardingAddress) {
            throw new Error("Boarding address not configured");
        }

        const boardingUtxos = await this.onchainProvider.getCoins(
            this.boardingAddress.address
        );

        return boardingUtxos.map((coin) => ({
            ...coin,
            outpoint: {
                txid: coin.txid,
                vout: coin.vout,
            },
            forfeitScript: this.boardingAddress!.scripts.forfeit[0],
            tapscripts: [
                ...this.boardingAddress!.scripts.forfeit,
                ...this.boardingAddress!.scripts.exit,
            ],
        }));
    }

    async sendBitcoin(
        params: SendBitcoinParams,
        zeroFee: boolean = true
    ): Promise<string> {
        if (params.amount <= 0) {
            throw new Error("Amount must be positive");
        }

        if (params.amount < Wallet.DUST_AMOUNT) {
            throw new Error("Amount is below dust limit");
        }

        // If Ark is configured and amount is suitable, send via offchain
        if (this.arkProvider && this.isOffchainSuitable(params.address)) {
            return this.sendOffchain(params, zeroFee);
        }

        // Otherwise, send via onchain
        return this.sendOnchain(params);
    }

    private isOffchainSuitable(address: string): boolean {
        try {
            ArkAddress.decode(address);
            return true;
        } catch (e) {
            return false;
        }
    }

    private async sendOnchain(params: SendBitcoinParams): Promise<string> {
        const coins = await this.getCoins();
        const feeRate = params.feeRate || Wallet.FEE_RATE;

        // Ensure fee is an integer by rounding up
        const estimatedFee = Math.ceil(174 * feeRate);
        const totalNeeded = params.amount + estimatedFee;

        // Select coins
        const selected = selectCoins(coins, totalNeeded);
        if (!selected.inputs) {
            throw new Error("Insufficient funds");
        }

        // Create transaction
        let tx = new btc.Transaction();

        // Add inputs
        for (const input of selected.inputs) {
            tx.addInput({
                txid: input.txid,
                index: input.vout,
                witnessUtxo: {
                    script: this.onchainP2TR.script,
                    amount: BigInt(input.value),
                },
                tapInternalKey: this.onchainP2TR.tapInternalKey,
                tapMerkleRoot: this.onchainP2TR.tapMerkleRoot,
            });
        }

        // Add payment output
        tx.addOutputAddress(
            params.address,
            BigInt(params.amount),
            this.network
        );
        // Add change output if needed
        if (selected.changeAmount > 0) {
            tx.addOutputAddress(
                this.onchainAddress,
                BigInt(selected.changeAmount),
                this.network
            );
        }

        // Sign inputs and Finalize
        tx = await this.identity.sign(tx);
        tx.finalize();

        // Broadcast
        const txid = await this.onchainProvider.broadcastTransaction(tx.hex);
        return txid;
    }

    private async sendOffchain(
        params: SendBitcoinParams,
        zeroFee: boolean = true
    ): Promise<string> {
        if (
            !this.arkProvider ||
            !this.offchainAddress ||
            !this.offchainTapscript
        ) {
            throw new Error("wallet not initialized");
        }

        const virtualCoins = await this.getVirtualCoins();

        const estimatedFee = zeroFee
            ? 0
            : Math.ceil(174 * (params.feeRate || Wallet.FEE_RATE));
        const totalNeeded = params.amount + estimatedFee;

        const selected = selectVirtualCoins(virtualCoins, totalNeeded);

        if (!selected || !selected.inputs) {
            throw new Error("Insufficient funds");
        }

        let tx = new btc.Transaction({
            allowUnknownOutputs: true,
            disableScriptCheck: true,
            allowUnknownInputs: true,
        });

        // Add inputs with proper taproot script information
        for (const input of selected.inputs) {
            // Get the first leaf (multisig) since we're using the default tapscript
            const taprootPayment = this.offchainTapscript.toP2TR();
            const scriptHex = hex.encode(
                this.offchainTapscript.getForfeitScript()
            );
            const selectedLeaf = taprootPayment.leaves?.find(
                (l) => hex.encode(l.script) === scriptHex
            );
            if (!selectedLeaf) {
                throw new Error("Selected leaf not found");
            }

            // Add taproot input
            tx.addInput({
                txid: input.txid,
                index: input.vout,
                witnessUtxo: {
                    script: taprootPayment.script,
                    amount: BigInt(input.value),
                },
                tapInternalKey: undefined,
                tapLeafScript: [
                    [
                        {
                            version: TAP_LEAF_VERSION,
                            internalKey: btc.TAPROOT_UNSPENDABLE_KEY,
                            merklePath: selectedLeaf.path,
                        },
                        new Uint8Array([
                            ...selectedLeaf.script,
                            TAP_LEAF_VERSION,
                        ]),
                    ],
                ],
            });
        }

        // Add payment output
        const paymentAddress = ArkAddress.decode(params.address);
        tx.addOutput({
            script: new Uint8Array([
                0x51,
                0x20,
                ...paymentAddress.tweakedPubKey,
            ]),
            amount: BigInt(params.amount),
        });

        // Add change output if needed
        if (selected.changeAmount > 0) {
            tx.addOutput({
                script: this.offchainTapscript.toP2TR().script,
                amount: BigInt(selected.changeAmount),
            });
        }

        // Sign inputs
        tx = await this.identity.sign(tx);

        const psbt = tx.toPSBT();
        // Broadcast to Ark
        return this.arkProvider.submitVirtualTx(base64.encode(psbt));
    }

    async settle(
        params?: SettleParams,
        eventCallback?: (event: SettlementEvent) => void
    ): Promise<string> {
        if (!this.arkProvider) {
            throw new Error("Ark provider not configured");
        }

<<<<<<< HEAD
        // generate a vtxo tree signing key
        const vtxoTreeSigningKey = secp256k1.utils.randomPrivateKey();
        const vtxoTreePublicKey = secp256k1.getPublicKey(vtxoTreeSigningKey);

        // if no params are provided, use all boarding and offchain utxos as inputs
        // and send all to the offchain address
        if (!params) {
            if (!this.offchainAddress) {
                throw new Error("Offchain address not configured");
            }

            let amount = 0;
            const boardingUtxos = await this.getBoardingUtxos();
            amount += boardingUtxos.reduce(
                (sum, input) => sum + input.value,
                0
            );
            const vtxos = await this.getVtxos();
            amount += vtxos.reduce((sum, input) => sum + input.value, 0);
            const inputs = [...boardingUtxos, ...vtxos];

            if (inputs.length === 0) {
                throw new Error("No inputs found");
            }

            params = {
                inputs,
                outputs: [
                    {
                        address: this.offchainAddress.address,
                        amount: BigInt(amount),
                    },
                ],
            };
        }

=======
>>>>>>> ef01559b
        // register inputs
        const { requestId } = await this.arkProvider.registerInputsForNextRound(
            params.inputs
        );

        const hasOffchainOutputs = params.outputs.some((output) =>
            this.isOffchainSuitable(output.address)
        );

        // session holds the state of the musig2 signing process of the vtxo tree
        let session: SignerSession | undefined;
        const signingPublicKeys: string[] = [];
        if (hasOffchainOutputs) {
            session = this.identity.signerSession();
            signingPublicKeys.push(hex.encode(session.getPublicKey()));
        }

        // register outputs
        await this.arkProvider.registerOutputsForNextRound(
            requestId,
            params.outputs,
            signingPublicKeys
        );

        // start pinging every seconds
        const interval = setInterval(() => {
            this.arkProvider?.ping(requestId).catch(stopPing);
        }, 1000);
        let pingRunning = true;
        const stopPing = () => {
            if (pingRunning) {
                pingRunning = false;
                clearInterval(interval);
            }
        };

        // listen to settlement events
        const settlementStream = this.arkProvider.getEventStream();
        let step: SettlementEventType | undefined;
        if (!hasOffchainOutputs) {
            // if there are no offchain outputs, we don't have to handle musig2 tree signatures
            // we can directly advance to the finalization step
            step = SettlementEventType.SigningNoncesGenerated;
        }

        const info = await this.arkProvider.getInfo();

        const sweepTapscript = checkSequenceVerifyScript(
            {
                value: info.batchExpiry,
                type: info.batchExpiry >= 512n ? "seconds" : "blocks",
            },
            hex.decode(info.pubkey).slice(1)
        );

        const sweepTapTreeRoot = tapLeafHash(sweepTapscript);

        for await (const event of settlementStream) {
            if (eventCallback) {
                eventCallback(event);
            }
            switch (event.type) {
                // the settlement failed
                case SettlementEventType.Failed:
                    if (step === undefined) {
                        continue;
                    }
                    stopPing();
                    throw new Error(event.reason);
                // the server has started the signing process of the vtxo tree transactions
                // the server expects the partial musig2 nonces for each tx
                case SettlementEventType.SigningStart:
                    if (step !== undefined) {
                        continue;
                    }
                    stopPing();
                    if (hasOffchainOutputs) {
                        if (!session) {
                            throw new Error("Signing session not found");
                        }
                        await this.handleSettlementSigningEvent(
                            event,
                            sweepTapTreeRoot,
                            session
                        );
                    }
                    break;
                // the musig2 nonces of the vtxo tree transactions are generated
                // the server expects now the partial musig2 signatures
                case SettlementEventType.SigningNoncesGenerated:
                    if (step !== SettlementEventType.SigningStart) {
                        continue;
                    }
                    stopPing();
                    if (hasOffchainOutputs) {
                        if (!session) {
                            throw new Error("Signing session not found");
                        }
                        await this.handleSettlementSigningNoncesGeneratedEvent(
                            event,
                            session
                        );
                    }
                    break;
                // the vtxo tree is signed, craft, sign and submit forfeit transactions
                // if any boarding utxos are involved, the settlement tx is also signed
                case SettlementEventType.Finalization:
                    if (step !== SettlementEventType.SigningNoncesGenerated) {
                        continue;
                    }
                    stopPing();
                    await this.handleSettlementFinalizationEvent(
                        event,
                        params.inputs,
                        info
                    );
                    break;
                // the settlement is done, last event to be received
                case SettlementEventType.Finalized:
                    if (step !== SettlementEventType.Finalization) {
                        continue;
                    }
                    return event.roundTxid;
            }

            step = event.type;
        }

        throw new Error("Settlement failed");
    }

    // validates the vtxo tree, creates a signing session and generates the musig2 nonces
    private async handleSettlementSigningEvent(
        event: SigningStartEvent,
        sweepTapTreeRoot: Uint8Array,
        session: SignerSession
    ) {
        const vtxoTree = event.unsignedVtxoTree;
        if (!this.arkProvider) {
            throw new Error("Ark provider not configured");
        }

        // validate the unsigned vtxo tree
        validateVtxoTree(
            event.unsignedSettlementTx,
            vtxoTree,
            sweepTapTreeRoot
        );

        // TODO check if our registered outputs are in the vtxo tree

        const settlementPsbt = base64.decode(event.unsignedSettlementTx);
        const settlementTx = btc.Transaction.fromPSBT(settlementPsbt);
        const sharedOutput = settlementTx.getOutput(0);
        if (!sharedOutput?.amount) {
            throw new Error("Shared output not found");
        }

        session.init(vtxoTree, sweepTapTreeRoot, sharedOutput.amount);

        await this.arkProvider.submitTreeNonces(
            event.id,
            hex.encode(session.getPublicKey()),
            session.getNonces()
        );
    }

    private async handleSettlementSigningNoncesGeneratedEvent(
        event: SigningNoncesGeneratedEvent,
        session: SignerSession
    ) {
        if (!this.arkProvider) {
            throw new Error("Ark provider not configured");
        }

        session.setAggregatedNonces(event.treeNonces);
        const signatures = session.sign();

        await this.arkProvider.submitTreeSignatures(
            event.id,
            hex.encode(session.getPublicKey()),
            signatures
        );
    }

    private async handleSettlementFinalizationEvent(
        event: FinalizationEvent,
        inputs: SettleParams["inputs"],
        infos: ArkInfo
    ) {
        if (!this.arkProvider) {
            throw new Error("Ark provider not configured");
        }

        // parse the server forfeit address
        // server is expecting funds to be sent to this address
        const forfeitAddress = btc
            .Address(this.network)
            .decode(infos.forfeitAddress);
        const serverScript = btc.OutScript.encode(forfeitAddress);

        // the signed forfeits transactions to submit
        const signedForfeits: string[] = [];

        const vtxos = await this.getVirtualCoins();
        let settlementPsbt = btc.Transaction.fromPSBT(
            base64.decode(event.roundTx)
        );
        let hasBoardingUtxos = false;
        let connectorsTreeValid = false;

        for (const input of inputs) {
            if (typeof input === "string") continue; // skip notes

            // compute the tapLeafScript from the forfeit script
            const forfeitTapLeafScript = getTapLeafScript(input, this.network);

            // check if the input is an offchain "virtual" coin
            const vtxo = vtxos.find(
                (vtxo) =>
                    vtxo.txid === input.outpoint.txid &&
                    vtxo.vout === input.outpoint.vout
            );
            // boarding utxo, we need to sign the settlement tx
            if (!vtxo) {
                hasBoardingUtxos = true;

                const inputIndexes: number[] = [];
                for (let i = 0; i < settlementPsbt.inputsLength; i++) {
                    const settlementInput = settlementPsbt.getInput(i);

                    if (
                        !settlementInput.txid ||
                        settlementInput.index === undefined
                    ) {
                        throw new Error(
                            "The server returned incomplete data. No settlement input found in the PSBT"
                        );
                    }

                    const inputTxId = hex.encode(settlementInput.txid);
                    if (inputTxId !== input.outpoint.txid) continue;
                    if (settlementInput.index !== input.outpoint.vout) continue;

                    // input found in the settlement tx, sign it
                    settlementPsbt.updateInput(i, {
                        tapLeafScript: [forfeitTapLeafScript],
                    });
                    inputIndexes.push(i);
                }
                settlementPsbt = await this.identity.sign(
                    settlementPsbt,
                    inputIndexes
                );

                continue;
            }

            if (!connectorsTreeValid) {
                // validate that the connectors tree is valid and contains our expected connectors
                validateConnectorsTree(event.roundTx, event.connectors);
                connectorsTreeValid = true;
            }

            const forfeitControlBlock = btc.TaprootControlBlock.encode(
                forfeitTapLeafScript[0]
            );

            const fees = TxWeightEstimator.create()
                .addKeySpendInput() // connector
                .addTapscriptInput(
                    64 * 2, // TODO: handle conditional script
                    forfeitTapLeafScript[1].length,
                    forfeitControlBlock.length
                )
                .addP2WKHOutput()
                .vsize()
                .fee(event.minRelayFeeRate);

            const connectorsLeaves = event.connectors.leaves();
            const connectorOutpoint = event.connectorsIndex.get(
                `${vtxo.txid}:${vtxo.vout}`
            );
            if (!connectorOutpoint) {
                throw new Error("Connector outpoint not found");
            }

            let connectorOutput: TransactionOutput | undefined;
            for (const leaf of connectorsLeaves) {
                if (leaf.txid === connectorOutpoint.txid) {
                    try {
                        const connectorTx = btc.Transaction.fromPSBT(
                            base64.decode(leaf.tx)
                        );
                        connectorOutput = connectorTx.getOutput(
                            connectorOutpoint.vout
                        );
                        break;
                    } catch {
                        throw new Error("Invalid connector tx");
                    }
                }
            }
            if (
                !connectorOutput ||
                !connectorOutput.amount ||
                !connectorOutput.script
            ) {
                throw new Error("Connector output not found");
            }

            let forfeitTx = buildForfeitTx({
                connectorInput: connectorOutpoint,
                connectorAmount: connectorOutput.amount,
                feeAmount: fees,
                serverScript,
                connectorScript: connectorOutput.script,
                vtxoAmount: BigInt(vtxo.value),
                vtxoInput: input.outpoint,
                vtxoScript: ArkAddress.fromTapscripts(
                    hex.decode(infos.pubkey),
                    input.tapscripts,
                    this.network
                ).script,
            });

            // add the tapscript
            forfeitTx.updateInput(1, {
                tapLeafScript: [forfeitTapLeafScript],
            });

            // do not sign the connector input
            forfeitTx = await this.identity.sign(forfeitTx, [1]);

            signedForfeits.push(base64.encode(forfeitTx.toPSBT()));
        }

        await this.arkProvider.submitSignedForfeitTxs(
            signedForfeits,
            hasBoardingUtxos
                ? base64.encode(settlementPsbt.toPSBT())
                : undefined
        );
    }
<<<<<<< HEAD
=======

    async subscribeToEvents(
        _message: string,
        _signature: string,
        _address: string
    ): Promise<void> {
        throw new Error("Method not implemented.");
    }
    /* eslint-enable @typescript-eslint/no-unused-vars */

    dispose() {
        if (this.unsubscribeEvents) {
            this.unsubscribeEvents();
        }
    }
>>>>>>> ef01559b
}

function getTapLeafScript(input: SpendableVtxo, network: Network) {
    const forfeitLeafHash = tapLeafHash(
        hex.decode(input.forfeitScript),
        TAP_LEAF_VERSION
    );
    const taprootTree = btc.taprootListToTree(
        input.tapscripts.map((script) => ({
            script: hex.decode(script),
        }))
    );
    const p2tr = btc.p2tr(
        btc.TAPROOT_UNSPENDABLE_KEY,
        taprootTree,
        network,
        true
    );
    if (!p2tr.leaves || !p2tr.tapLeafScript)
        throw new Error("invalid vtxo tapscripts");

    const tapLeafScriptIndex = p2tr.leaves?.findIndex(
        (leaf) => hex.encode(leaf.hash) === hex.encode(forfeitLeafHash)
    );
    if (tapLeafScriptIndex === -1 || tapLeafScriptIndex === undefined) {
        throw new Error("forfeit tapscript not found in vtxo tapscripts");
    }

    return p2tr.tapLeafScript[tapLeafScriptIndex];
}<|MERGE_RESOLUTION|>--- conflicted
+++ resolved
@@ -1,11 +1,7 @@
 import { base64, hex } from "@scure/base";
 import * as btc from "@scure/btc-signer";
 import { TAP_LEAF_VERSION, tapLeafHash } from "@scure/btc-signer/payment";
-<<<<<<< HEAD
-import { secp256k1 } from "@noble/curves/secp256k1";
-=======
 import { TransactionOutput } from "@scure/btc-signer/psbt";
->>>>>>> ef01559b
 
 import { vtxosToTxs } from "../utils/transactionHistory";
 import { BIP21 } from "../utils/bip21";
@@ -420,7 +416,7 @@
         boardingTxs: ArkTransaction[];
         roundsToIgnore: Set<string>;
     }> {
-        if (!this.boardingAddress || !this.boardingTapscript) {
+        if (!this.boardingAddress) {
             return { boardingTxs: [], roundsToIgnore: new Set() };
         }
 
@@ -710,11 +706,6 @@
             throw new Error("Ark provider not configured");
         }
 
-<<<<<<< HEAD
-        // generate a vtxo tree signing key
-        const vtxoTreeSigningKey = secp256k1.utils.randomPrivateKey();
-        const vtxoTreePublicKey = secp256k1.getPublicKey(vtxoTreeSigningKey);
-
         // if no params are provided, use all boarding and offchain utxos as inputs
         // and send all to the offchain address
         if (!params) {
@@ -747,8 +738,6 @@
             };
         }
 
-=======
->>>>>>> ef01559b
         // register inputs
         const { requestId } = await this.arkProvider.registerInputsForNextRound(
             params.inputs
@@ -1093,24 +1082,6 @@
                 : undefined
         );
     }
-<<<<<<< HEAD
-=======
-
-    async subscribeToEvents(
-        _message: string,
-        _signature: string,
-        _address: string
-    ): Promise<void> {
-        throw new Error("Method not implemented.");
-    }
-    /* eslint-enable @typescript-eslint/no-unused-vars */
-
-    dispose() {
-        if (this.unsubscribeEvents) {
-            this.unsubscribeEvents();
-        }
-    }
->>>>>>> ef01559b
 }
 
 function getTapLeafScript(input: SpendableVtxo, network: Network) {
