import { InMemoryKey } from "./identity/inMemoryKey";
import { Identity } from "./identity";
import { ArkAddress } from "./script/address";
import { VHTLC } from "./script/vhtlc";
import { DefaultVtxo } from "./script/default";
import { VtxoScript } from "./script/base";
import {
    TxType,
    IWallet,
    WalletConfig,
    ArkTransaction,
    Coin,
    ExtendedCoin,
    ExtendedVirtualCoin,
    WalletBalance,
    SendBitcoinParams,
    Recipient,
    SettleParams,
    VtxoTaprootAddress,
    AddressInfo,
    TapscriptInfo,
    Status,
    VirtualStatus,
    Outpoint,
    VirtualCoin,
    TxKey,
    Addresses,
} from "./wallet/index";
import { Wallet } from "./wallet/wallet";
import { ServiceWorkerWallet } from "./wallet/serviceWorker/wallet";
import { Worker } from "./wallet/serviceWorker/worker";
import { Request } from "./wallet/serviceWorker/request";
import { Response } from "./wallet/serviceWorker/response";
import { ESPLORA_URL, EsploraProvider } from "./providers/onchain";
import { RestArkProvider } from "./providers/ark";
import {
    CLTVMultisigTapscript,
    ConditionCSVMultisigTapscript,
    ConditionMultisigTapscript,
    CSVMultisigTapscript,
    decodeTapscript,
    MultisigTapscript,
    TapscriptType,
} from "./script/tapscript";
import {
    addConditionWitness,
    CONDITION_WITNESS_KEY_PREFIX,
    createVirtualTx,
} from "./utils/psbt";
import { ArkNote, ArkNoteData } from "./arknote";
<<<<<<< HEAD
import { networks } from "./networks";
=======
import { IndexedDBVtxoRepository } from "./wallet/serviceWorker/db/vtxo/idb";
import { VtxoRepository } from "./wallet/serviceWorker/db/vtxo";
>>>>>>> 89855166

export {
    // Classes
    Wallet,
    ServiceWorkerWallet,
    InMemoryKey,

    // Providers
    ESPLORA_URL,
    EsploraProvider,
    RestArkProvider,

    // Script-related
    ArkAddress,
    DefaultVtxo,
    VtxoScript,
    VHTLC,

    // Enums
    TxType,

    // Service Worker
    Worker,
    Request,
    Response,

    // Tapscript
    decodeTapscript,
    MultisigTapscript,
    CSVMultisigTapscript,
    ConditionCSVMultisigTapscript,
    ConditionMultisigTapscript,
    CLTVMultisigTapscript,

    // Utils
    addConditionWitness,
    CONDITION_WITNESS_KEY_PREFIX,
    createVirtualTx,

    // Arknote
    ArkNote,
    ArkNoteData,
<<<<<<< HEAD
    networks,
=======

    // Database
    IndexedDBVtxoRepository,
};

// Type exports
export type {
    // Types and Interfaces
    Identity,
    IWallet,
    WalletConfig,
    ArkTransaction,
    Coin,
    ExtendedCoin,
    ExtendedVirtualCoin,
    WalletBalance,
    SendBitcoinParams,
    Recipient,
    SettleParams,
    VtxoTaprootAddress,
    AddressInfo,
    Addresses,
    TapscriptInfo,
    Status,
    VirtualStatus,
    Outpoint,
    VirtualCoin,
    TxKey,
    TapscriptType,
    VtxoRepository,
>>>>>>> 89855166
};<|MERGE_RESOLUTION|>--- conflicted
+++ resolved
@@ -48,12 +48,8 @@
     createVirtualTx,
 } from "./utils/psbt";
 import { ArkNote, ArkNoteData } from "./arknote";
-<<<<<<< HEAD
-import { networks } from "./networks";
-=======
 import { IndexedDBVtxoRepository } from "./wallet/serviceWorker/db/vtxo/idb";
 import { VtxoRepository } from "./wallet/serviceWorker/db/vtxo";
->>>>>>> 89855166
 
 export {
     // Classes
@@ -96,9 +92,6 @@
     // Arknote
     ArkNote,
     ArkNoteData,
-<<<<<<< HEAD
-    networks,
-=======
 
     // Database
     IndexedDBVtxoRepository,
@@ -129,5 +122,4 @@
     TxKey,
     TapscriptType,
     VtxoRepository,
->>>>>>> 89855166
 };