import { Output, SettlementEvent } from "../providers/ark";
import { Identity } from "../identity";
import { NetworkName } from "../networks";
import { RelativeTimelock } from "../script/tapscript";
import { EncodedVtxoScript, TapLeafScript } from "../script/base";
import { Bytes } from "@scure/btc-signer/utils";

export interface WalletConfig {
    network: NetworkName;
    identity: Identity;
    esploraUrl?: string;
    arkServerUrl?: string;
    arkServerPublicKey?: string;
    boardingTimelock?: RelativeTimelock;
    exitTimelock?: RelativeTimelock;
}

export interface WalletBalance {
    onchain: {
        confirmed: number;
        unconfirmed: number;
        total: number;
    };
    offchain: {
        swept: number;
        settled: number;
        pending: number;
        total: number;
    };
    total: number;
}

export interface SendBitcoinParams {
    address: string;
    amount: number;
    feeRate?: number;
    memo?: string;
}

export interface Recipient {
    address: string;
    amount: number;
}

export interface SettleParams {
<<<<<<< HEAD
    inputs: (string | ExtendedCoin)[];
=======
    inputs: ExtendedCoin[];
>>>>>>> 1b786a74
    outputs: Output[];
}

// VtxoTaprootAddress embed the tapscripts composing the address
// it admits the internal key is the unspendable x-only public key
export interface VtxoTaprootAddress {
    address: string;
    scripts: {
        exit: string[];
        forfeit: string[];
    };
}

export interface AddressInfo {
    offchain: VtxoTaprootAddress;
    boarding: VtxoTaprootAddress;
}

export interface Addresses {
    onchain: string;
    offchain?: string;
    boarding?: string;
    bip21: string;
}

export interface TapscriptInfo {
    offchain?: string[];
    boarding?: string[];
}

export interface Status {
    confirmed: boolean;
    block_height?: number;
    block_hash?: string;
    block_time?: number;
}

export interface VirtualStatus {
    state: "pending" | "settled" | "swept" | "spent";
    batchTxID?: string;
    batchExpiry?: number;
}

export interface Outpoint {
    txid: string;
    vout: number;
}

export interface Coin extends Outpoint {
    value: number;
    status: Status;
}

export interface VirtualCoin extends Coin {
    virtualStatus: VirtualStatus;
    spentBy?: string;
    createdAt: Date;
}

export enum TxType {
    TxSent = "SENT",
    TxReceived = "RECEIVED",
}

export interface TxKey {
    boardingTxid: string;
    roundTxid: string;
    redeemTxid: string;
}

export interface ArkTransaction {
    key: TxKey;
    type: TxType;
    amount: number;
    settled: boolean;
    createdAt: number;
}

// ExtendedCoin and ExtendedVirtualCoin contains the utxo/vtxo data along with the vtxo script locking it
type tapLeaves = {
    forfeitTapLeafScript: TapLeafScript;
    intentTapLeafScript: TapLeafScript;
};

<<<<<<< HEAD
export type ExtendedCoin = tapLeaves & EncodedVtxoScript & Coin;
export type ExtendedVirtualCoin = tapLeaves & EncodedVtxoScript & VirtualCoin;
=======
export type ExtendedCoin = tapLeaves &
    EncodedVtxoScript &
    Coin & { extraWitness?: Bytes[] };
export type ExtendedVirtualCoin = tapLeaves &
    EncodedVtxoScript &
    VirtualCoin & { extraWitness?: Bytes[] };
>>>>>>> 1b786a74

export interface IWallet {
    // Address and balance management
    getAddress(): Promise<Addresses>;
    getAddressInfo(): Promise<AddressInfo>;
    getBalance(): Promise<WalletBalance>;
    getCoins(): Promise<Coin[]>;
    getVtxos(): Promise<ExtendedVirtualCoin[]>;
    getBoardingUtxos(): Promise<ExtendedCoin[]>;
    getTransactionHistory(): Promise<ArkTransaction[]>;

    // Transaction operations
    sendBitcoin(params: SendBitcoinParams): Promise<string>;
    settle(
        params?: SettleParams,
        eventCallback?: (event: SettlementEvent) => void
    ): Promise<string>;
    exit(outpoints?: Outpoint[]): Promise<void>;
}<|MERGE_RESOLUTION|>--- conflicted
+++ resolved
@@ -43,11 +43,7 @@
 }
 
 export interface SettleParams {
-<<<<<<< HEAD
-    inputs: (string | ExtendedCoin)[];
-=======
     inputs: ExtendedCoin[];
->>>>>>> 1b786a74
     outputs: Output[];
 }
 
@@ -132,17 +128,12 @@
     intentTapLeafScript: TapLeafScript;
 };
 
-<<<<<<< HEAD
-export type ExtendedCoin = tapLeaves & EncodedVtxoScript & Coin;
-export type ExtendedVirtualCoin = tapLeaves & EncodedVtxoScript & VirtualCoin;
-=======
 export type ExtendedCoin = tapLeaves &
     EncodedVtxoScript &
     Coin & { extraWitness?: Bytes[] };
 export type ExtendedVirtualCoin = tapLeaves &
     EncodedVtxoScript &
     VirtualCoin & { extraWitness?: Bytes[] };
->>>>>>> 1b786a74
 
 export interface IWallet {
     // Address and balance management
