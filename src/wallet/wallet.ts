--- conflicted
+++ resolved
@@ -309,17 +309,12 @@
         return this.onchainProvider.getCoins(address.onchain);
     }
 
-<<<<<<< HEAD
-    async getVtxos(): Promise<ExtendedVirtualCoin[]> {
+    async getVtxos(filter?: GetVtxosFilter): Promise<ExtendedVirtualCoin[]> {
         if (
             !this.arkProvider ||
             !this.indexerProvider ||
             !this.offchainTapscript
         ) {
-=======
-    async getVtxos(filter?: GetVtxosFilter): Promise<ExtendedVirtualCoin[]> {
-        if (!this.arkProvider || !this.offchainTapscript) {
->>>>>>> f13d036a
             return [];
         }
 
@@ -328,15 +323,10 @@
             return [];
         }
 
-<<<<<<< HEAD
-=======
         const spendableVtxos = await this.getVirtualCoins(filter);
->>>>>>> f13d036a
         const encodedOffchainTapscript = this.offchainTapscript.encode();
         const forfeit = this.offchainTapscript.forfeit();
         const exit = this.offchainTapscript.exit();
-
-        const spendableVtxos = await this.getVirtualCoins();
 
         return spendableVtxos.map((vtxo) => ({
             ...vtxo,
@@ -346,15 +336,10 @@
         }));
     }
 
-<<<<<<< HEAD
-    private async getVirtualCoins(): Promise<VirtualCoin[]> {
-        if (!this.indexerProvider) {
-=======
     private async getVirtualCoins(
         filter: GetVtxosFilter = { withRecoverable: true }
     ): Promise<VirtualCoin[]> {
-        if (!this.arkProvider) {
->>>>>>> f13d036a
+        if (!this.indexerProvider) {
             return [];
         }
 
@@ -363,20 +348,14 @@
             return [];
         }
 
-<<<<<<< HEAD
-        return await this.indexerProvider.GetVtxos([address.offchain], {
-            spendableOnly: true,
-        });
-=======
         const { spendableVtxos, spentVtxos } =
-            await this.arkProvider.getVirtualCoins(address.offchain);
+            await this.indexerProvider.GetVirtualCoins(address.offchain);
 
         if (!filter.withRecoverable) {
             return spendableVtxos;
         }
 
         return [...spendableVtxos, ...spentVtxos.filter(isRecoverable)];
->>>>>>> f13d036a
     }
 
     async getTransactionHistory(): Promise<ArkTransaction[]> {
@@ -384,17 +363,13 @@
             return [];
         }
 
-        const spendableVtxos = await this.indexerProvider.GetVtxos(
-            [this.offchainAddress.encode()],
-            { spendableOnly: true }
-        );
-
-        const spentVtxos = await this.indexerProvider.GetVtxos(
-            [this.offchainAddress.encode()],
-            { spentOnly: true }
-        );
+        const { spendableVtxos, spentVtxos } =
+            await this.indexerProvider.GetVirtualCoins(
+                this.offchainAddress.encode()
+            );
 
         const { boardingTxs, roundsToIgnore } = await this.getBoardingTxs();
+        console.log("boardingTxs", boardingTxs);
 
         // convert VTXOs to offchain transactions
         const offchainTxs = vtxosToTxs(
@@ -402,6 +377,7 @@
             spentVtxos,
             roundsToIgnore
         );
+        console.log("offchainTxs", offchainTxs);
 
         const txs = [...boardingTxs, ...offchainTxs];
 
