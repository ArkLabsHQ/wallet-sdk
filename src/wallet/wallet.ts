--- conflicted
+++ resolved
@@ -8,15 +8,11 @@
     tapLeafHash,
 } from "@scure/btc-signer/payment";
 import { Transaction } from "@scure/btc-signer";
-<<<<<<< HEAD
-import { TransactionInput, TransactionOutput } from "@scure/btc-signer/psbt";
-=======
 import {
     TaprootControlBlock,
     TransactionInput,
     TransactionOutput,
 } from "@scure/btc-signer/psbt";
->>>>>>> 1b786a74
 import { vtxosToTxs } from "../utils/transactionHistory";
 import { BIP21 } from "../utils/bip21";
 import { ArkAddress } from "../script/address";
@@ -596,11 +592,7 @@
         }
 
         const tapTree = this.offchainTapscript.encode();
-<<<<<<< HEAD
         let offchainTx = buildOffchainTx(
-=======
-        let tx = createVirtualTx(
->>>>>>> 1b786a74
             selected.inputs.map((input) => ({
                 ...input,
                 tapLeafScript: selectedLeaf,
@@ -701,11 +693,7 @@
                 hasOffchainOutputs = true;
             } catch {
                 // onchain
-<<<<<<< HEAD
                 const addr = Address(this.network).decode(output.address);
-=======
-                const addr = Address().decode(output.address);
->>>>>>> 1b786a74
                 script = OutScript.encode(addr);
                 onchainOutputIndexes.push(index);
             }
@@ -1213,52 +1201,14 @@
     }
 
     private async makeRegisterIntentSignature(
-<<<<<<< HEAD
-        bip322Inputs: (string | ExtendedCoin)[],
-=======
         bip322Inputs: ExtendedCoin[],
->>>>>>> 1b786a74
         outputs: TransactionOutput[],
         onchainOutputsIndexes: number[],
         cosignerPubKeys: string[]
     ): Promise<Intent> {
         const nowSeconds = Math.floor(Date.now() / 1000);
-<<<<<<< HEAD
-        const inputTapTrees: string[] = [];
-        const inputs: TransactionInput[] = [];
-        const notesWitnesses = new Map<string, Uint8Array[]>();
-
-        for (const bip322Input of bip322Inputs) {
-            // note input
-            if (typeof bip322Input === "string") {
-                const note = ArkNote.fromString(bip322Input);
-                inputs.push(note.input);
-                inputTapTrees.push(hex.encode(note.vtxoScript.encode()));
-                notesWitnesses.set(hex.encode(note.input.txid!), note.witness);
-                continue;
-            }
-
-            // vtxo input
-            const vtxoScript = VtxoScript.decode(bip322Input.tapTree);
-
-            const sequence = getSequence(bip322Input);
-
-            inputs.push({
-                txid: hex.decode(bip322Input.txid),
-                index: bip322Input.vout,
-                witnessUtxo: {
-                    amount: BigInt(bip322Input.value),
-                    script: vtxoScript.pkScript,
-                },
-                sequence,
-                tapLeafScript: [bip322Input.intentTapLeafScript],
-            });
-            inputTapTrees.push(hex.encode(bip322Input.tapTree));
-        }
-=======
         const { inputs, inputTapTrees, finalizer } =
             this.prepareBIP322Inputs(bip322Inputs);
->>>>>>> 1b786a74
 
         const message = {
             type: "register",
@@ -1276,13 +1226,8 @@
         const signature = await this.makeBIP322Signature(
             encodedMessage,
             inputs,
-<<<<<<< HEAD
-            outputs,
-            notesWitnesses
-=======
             finalizer,
             outputs
->>>>>>> 1b786a74
         );
 
         return {
@@ -1292,11 +1237,7 @@
     }
 
     private async makeDeleteIntentSignature(
-<<<<<<< HEAD
-        bip322Inputs: (string | ExtendedCoin)[]
-=======
         bip322Inputs: ExtendedCoin[]
->>>>>>> 1b786a74
     ): Promise<{ signature: BIP322.Signature; message: string }> {
         const nowSeconds = Math.floor(Date.now() / 1000);
         const { inputs, finalizer } = this.prepareBIP322Inputs(bip322Inputs);
@@ -1306,49 +1247,12 @@
             expire_at: nowSeconds + 2 * 60, // valid for 2 minutes
         };
 
-<<<<<<< HEAD
-        const inputs: TransactionInput[] = [];
-        const notesWitnesses = new Map<string, Uint8Array[]>();
-
-        for (const bip322Input of bip322Inputs) {
-            // note input
-            if (typeof bip322Input === "string") {
-                const note = ArkNote.fromString(bip322Input);
-                inputs.push(note.input);
-                notesWitnesses.set(hex.encode(note.input.txid!), note.witness);
-                continue;
-            }
-
-            // vtxo input
-            const vtxoScript = VtxoScript.decode(bip322Input.tapTree);
-
-            const sequence = getSequence(bip322Input);
-
-            inputs.push({
-                txid: hex.decode(bip322Input.txid),
-                index: bip322Input.vout,
-                witnessUtxo: {
-                    amount: BigInt(bip322Input.value),
-                    script: vtxoScript.pkScript,
-                },
-                sequence,
-                tapLeafScript: [bip322Input.intentTapLeafScript],
-            });
-        }
-
-=======
->>>>>>> 1b786a74
         const encodedMessage = JSON.stringify(message, null, 0);
 
         const signature = await this.makeBIP322Signature(
             encodedMessage,
             inputs,
-<<<<<<< HEAD
-            undefined,
-            notesWitnesses
-=======
             finalizer
->>>>>>> 1b786a74
         );
 
         return {
@@ -1394,35 +1298,6 @@
     private async makeBIP322Signature(
         message: string,
         inputs: TransactionInput[],
-<<<<<<< HEAD
-        outputs?: TransactionOutput[],
-        notesWitnesses?: Map<string, Uint8Array[]>
-    ): Promise<BIP322.Signature> {
-        const proof = BIP322.create(message, inputs, outputs);
-
-        const signedProof = await this.identity.sign(proof);
-        if (notesWitnesses && notesWitnesses.size) {
-            return BIP322.signature(
-                signedProof,
-                finalizeWithNotes(notesWitnesses)
-            );
-        }
-
-        return BIP322.signature(signedProof);
-    }
-}
-
-// finalizer function for tx spending notes
-function finalizeWithNotes(
-    notesWitnesses: Map<string, Uint8Array[]>
-): (tx: BIP322.FullProof) => void {
-    return function (tx) {
-        for (let i = 0; i < tx.inputsLength; i++) {
-            const inputTxid = tx.getInput(i === 0 ? 1 : i).txid;
-            if (!inputTxid) continue;
-            const witness = notesWitnesses.get(hex.encode(inputTxid));
-            if (witness) {
-=======
         finalizer: (tx: BIP322.FullProof) => void,
         outputs?: TransactionOutput[]
     ): Promise<BIP322.Signature> {
@@ -1464,7 +1339,6 @@
             // input 0 and 1 spend the same pkscript
             const extra = inputExtraWitnesses[i === 0 ? 0 : i - 1];
             if (extra && extra.length > 0) {
->>>>>>> 1b786a74
                 tx.updateInput(i, {
                     finalScriptWitness: [...extra, ...finalScriptWitness],
                 });
