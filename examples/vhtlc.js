--- conflicted
+++ resolved
@@ -15,12 +15,8 @@
     VHTLC,
     addConditionWitness,
     RestArkProvider,
-<<<<<<< HEAD
     RestIndexerProvider,
-    createVirtualTx,
-=======
     buildOffchainTx,
->>>>>>> 19ebf31e
     networks,
     CSVMultisigTapscript,
 } from "../dist/esm/index.js";
