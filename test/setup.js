<<<<<<< HEAD
import { promisify } from 'util'
import { setTimeout } from 'timers'
import { execSync } from 'child_process'

let arkdExec = "nigiri "
=======
const { promisify } = require('util')
const { setTimeout } = require('timers')
const { execSync, spawn } = require('child_process')
>>>>>>> 30ce6400

const sleep = promisify(setTimeout)

async function execCommand(command) {
  return new Promise((resolve, reject) => {
    try {
      const result = execSync(command)
      resolve(result)
    } catch (error) {
      // If the error indicates the wallet is already initialized, we can continue
      if (error.stderr && error.stderr.toString().includes('wallet already initialized')) {
        console.log('Wallet already initialized, continuing...')
        resolve(Buffer.from(''))
      } else {
        reject(error)
      }
    }
  })
}

async function waitForArkServer(maxRetries = 30, retryDelay = 2000) {
  console.log('Waiting for ARK server to be ready...')
  for (let i = 0; i < maxRetries; i++) {
    try {
      execSync('curl -s http://localhost:7070/v1/info')
      console.log('ARK server is ready')
      return true
    } catch (error) {
      console.log(`Waiting for ARK server to be ready (${i + 1}/${maxRetries})...`)
      await sleep(retryDelay)
    }
  }
  throw new Error('ARK server failed to be ready after maximum retries')
}

async function checkWalletStatus() {
  const statusOutput = execSync(`${arkdExec} arkd wallet status`).toString()
  const initialized = statusOutput.includes('initialized: true')
  const unlocked = statusOutput.includes('unlocked: true')
  const synced = statusOutput.includes('synced: true')
  return { initialized, unlocked, synced }
}

async function waitForWalletReady(maxRetries = 30, retryDelay = 2000) {
  for (let i = 0; i < maxRetries; i++) {
    const status = await checkWalletStatus()
    if (status.initialized && status.unlocked && status.synced) {
      console.log('Wallet is ready')
      return true
    }
    console.log(`Waiting for wallet to be ready (${i + 1}/${maxRetries})...`)
    await sleep(retryDelay)
  }
  throw new Error('Wallet failed to be ready after maximum retries')
}


async function setupArkServer() {
  try {
    // Wait for ARK server to be ready first
    await waitForArkServer()

    // Create and unlock arkd wallet with deterministic mnemonic
    const mnemonic = 'abandon '.repeat(23) + 'abandon'
    await execCommand(`${arkdExec} arkd wallet create --password secret --mnemonic "${mnemonic}"`)
    await execCommand(`${arkdExec} arkd wallet unlock --password secret`)
    
    // Wait for wallet to be ready and synced
    await waitForWalletReady()

    // Get and log the server info
    const serverInfo = JSON.parse(execSync('curl -s http://localhost:7070/v1/info').toString())
    console.log('Ark Server Public Key:', serverInfo.pubkey)
    
    // Get arkd address and fund it with nigiri faucet
    const arkdAddress = (await execCommand(`${arkdExec} arkd wallet address`)).toString().trim()
    console.log('Funding arkd address:', arkdAddress)
    await execCommand(`nigiri faucet ${arkdAddress}`)
    
    // Wait for transaction to be confirmed
    await sleep(5000)
    
    // Initialize ark client
    await execCommand(`${arkdExec} ark init --server-url http://localhost:7070 --explorer http://chopsticks:3000 --password secret --network regtest`)
    
    // Get ark boarding address and fund it
    const arkReceiveOutput = (await execCommand(`${arkdExec} ark receive`)).toString()
    const boardingAddress = JSON.parse(arkReceiveOutput).boarding_address
    console.log('Funding boarding address:', boardingAddress)
    await execCommand(`nigiri faucet ${boardingAddress}`)
    
    // Wait for transaction to be confirmed
    await sleep(5000)
    
    // Settle the funds and wait for completion
    await execCommand(`${arkdExec} ark settle --password secret`)
    console.log('Settlement completed successfully')
    
    console.log('Ark server and client setup completed successfully')
  } catch (error) {
    console.error('Error setting up Ark server:', error)
    throw error
  }
}

// get argument
const arg = process.argv[2]

if (arg === 'master') {
  arkdExec = "docker exec -t arkd"
}

// Run setup
setupArkServer().catch(error => {
  console.error('Setup failed:', error)
  process.exit(1)
})<|MERGE_RESOLUTION|>--- conflicted
+++ resolved
@@ -1,14 +1,9 @@
-<<<<<<< HEAD
-import { promisify } from 'util'
-import { setTimeout } from 'timers'
-import { execSync } from 'child_process'
+
+const { promisify } = require('util')
+const { setTimeout } = require('timers')
+const { execSync } = require('child_process')
 
 let arkdExec = "nigiri "
-=======
-const { promisify } = require('util')
-const { setTimeout } = require('timers')
-const { execSync, spawn } = require('child_process')
->>>>>>> 30ce6400
 
 const sleep = promisify(setTimeout)
 
